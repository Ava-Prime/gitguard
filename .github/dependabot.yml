version: 2
updates:
<<<<<<< HEAD
  # Python dependencies - Root
  - package-ecosystem: "pip"
    directory: "/"
    schedule:
      interval: "weekly"
      day: "tuesday"
      time: "08:00"
      timezone: "Africa/Johannesburg"
    open-pull-requests-limit: 10
    reviewers:
      - "platform-team"
    assignees:
      - "security-team"
    labels:
      - "dependencies"
      - "python"
    commit-message:
      prefix: "deps"
      prefix-development: "deps-dev"
      include: "scope"
    allow:
      - dependency-type: "direct"
      - dependency-type: "indirect"
    groups:
      fastapi-stack:
        patterns:
          - "fastapi*"
          - "uvicorn*"
          - "starlette*"
          - "httpx*"
          - "pydantic*"
        update-types: ["minor", "patch"]
      observability:
        patterns:
          - "prometheus-client*"
          - "structlog*"
        update-types: ["minor", "patch"]
      testing:
        patterns:
          - "pytest*"
          - "coverage*"
          - "mock*"
        update-types: ["minor", "patch"]
      linting:
        patterns:
          - "ruff*"
          - "black*"
          - "isort*"
          - "mypy*"
        update-types: ["minor", "patch"]

  # Python dependencies - Guard API
=======
  # Python deps for Guard API
>>>>>>> a925d9ba
  - package-ecosystem: "pip"
    directory: "/apps/guard-api"
    schedule:
      interval: "weekly"
      day: "monday"
      time: "06:00"
      timezone: "UTC"
    open-pull-requests-limit: 5
<<<<<<< HEAD
    reviewers:
      - "platform-team"
    labels:
      - "dependencies"
      - "python"
      - "api"
    commit-message:
      prefix: "api-deps"
    groups:
      fastapi-stack:
        patterns:
          - "fastapi*"
          - "uvicorn*"
          - "httpx*"
          - "pydantic*"
        update-types: ["minor", "patch"]
      observability:
        patterns:
          - "prometheus-client*"
          - "structlog*"
=======
    labels: ["dependencies", "python", "api"]
    commit-message:
      prefix: "build(deps)"
      include: "scope"
    groups:
      fastapi-stack:
        patterns: ["fastapi", "uvicorn*", "httpx", "pydantic*"]
        update-types: ["minor", "patch"]
      tooling:
        patterns: ["ruff", "mypy", "pytest*", "types-*"]
        update-types: ["minor", "patch"]
      observability:
        patterns: ["prometheus-client", "structlog*"]
>>>>>>> a925d9ba
        update-types: ["minor", "patch"]

  # Python deps for Guard Codex (adjust/remove if not present)
  - package-ecosystem: "pip"
    directory: "/apps/guard-codex"
    schedule:
      interval: "weekly"
      day: "monday"
      time: "06:00"
      timezone: "UTC"
    open-pull-requests-limit: 5
<<<<<<< HEAD
    reviewers:
      - "platform-team"
    labels:
      - "dependencies"
      - "python"
    commit-message:
      prefix: "codex-deps"

  # Python dependencies - MCP
  - package-ecosystem: "pip"
    directory: "/mcp"
    schedule:
      interval: "weekly"
      day: "friday"
      time: "08:00"
      timezone: "Africa/Johannesburg"
    open-pull-requests-limit: 3
    reviewers:
      - "platform-team"
    labels:
      - "dependencies"
      - "python"
    commit-message:
      prefix: "mcp-deps"

  # Docker dependencies
  - package-ecosystem: "docker"
    directory: "/ops/docker"
    schedule:
      interval: "weekly"
      day: "tuesday"
      time: "09:00"
      timezone: "Africa/Johannesburg"
    open-pull-requests-limit: 5
    reviewers:
      - "platform-team"
    labels:
      - "dependencies"
      - "docker"
    commit-message:
      prefix: "docker"
=======
    labels: ["dependencies", "python", "codex"]
    commit-message:
      prefix: "build(deps)"
      include: "scope"
    groups:
      runtime:
        patterns: ["fastapi", "uvicorn*", "httpx", "pydantic*"]
        update-types: ["minor", "patch"]
      tooling:
        patterns: ["ruff", "mypy", "pytest*", "types-*"]
        update-types: ["minor", "patch"]
>>>>>>> a925d9ba

  # Docker base images
  - package-ecosystem: "docker"
    directory: "/apps/guard-api"
    schedule:
      interval: "weekly"
<<<<<<< HEAD
      day: "tuesday"
      time: "10:00"
      timezone: "Africa/Johannesburg"
    open-pull-requests-limit: 3
    reviewers:
      - "platform-team"
    labels:
      - "dependencies"
      - "docker"
      - "api"
    commit-message:
      prefix: "api-docker"
    groups:
      python-runtime:
        patterns:
          - "python"
=======
      day: "monday"
      time: "06:00"
      timezone: "UTC"
    open-pull-requests-limit: 4
    labels: ["dependencies", "docker", "api"]
    groups:
      python-runtime:
        patterns: ["python"]
>>>>>>> a925d9ba
        update-types: ["minor", "patch"]

  - package-ecosystem: "docker"
    directory: "/apps/guard-codex"
    schedule:
      interval: "weekly"
<<<<<<< HEAD
      day: "tuesday"
      time: "11:00"
      timezone: "Africa/Johannesburg"
    open-pull-requests-limit: 3
    reviewers:
      - "platform-team"
    labels:
      - "dependencies"
      - "docker"
    commit-message:
      prefix: "codex-docker"
    groups:
      python-runtime:
        patterns:
          - "python"
=======
      day: "monday"
      time: "06:00"
      timezone: "UTC"
    open-pull-requests-limit: 4
    labels: ["dependencies", "docker", "codex"]
    groups:
      python-runtime:
        patterns: ["python"]
>>>>>>> a925d9ba
        update-types: ["minor", "patch"]

  # GitHub Actions
  - package-ecosystem: "github-actions"
    directory: "/"
    schedule:
      interval: "weekly"
<<<<<<< HEAD
      day: "tuesday"
      time: "12:00"
      timezone: "Africa/Johannesburg"
    open-pull-requests-limit: 5
    reviewers:
      - "platform-team"
    labels:
      - "dependencies"
      - "github_actions"
    commit-message:
      prefix: "ci"
=======
      day: "monday"
      time: "06:00"
      timezone: "UTC"
    open-pull-requests-limit: 8
    labels: ["dependencies", "github_actions"]
>>>>>>> a925d9ba
    groups:
      actions-core:
        patterns:
          - "actions/*"
          - "docker/*"
<<<<<<< HEAD
          - "anchore/*"
          - "streetsidesoftware/*"
        update-types: ["minor", "patch"]
      setup-tools:
        patterns:
          - "*setup*"
        update-types: ["minor", "patch"]

  # Bundler - Documentation
  - package-ecosystem: "bundler"
    directory: "/docs"
    schedule:
      interval: "weekly"
      day: "wednesday"
      time: "09:00"
      timezone: "Africa/Johannesburg"
    open-pull-requests-limit: 3
    reviewers:
      - "platform-team"
    labels:
      - "dependencies"
    commit-message:
      prefix: "docs-deps"
=======
          - "sigstore/*"
          - "anchore/*"
          - "peter-evans/*"
        update-types: ["minor", "patch"]
>>>>>>> a925d9ba
<|MERGE_RESOLUTION|>--- conflicted
+++ resolved
@@ -1,61 +1,6 @@
 version: 2
 updates:
-<<<<<<< HEAD
-  # Python dependencies - Root
-  - package-ecosystem: "pip"
-    directory: "/"
-    schedule:
-      interval: "weekly"
-      day: "tuesday"
-      time: "08:00"
-      timezone: "Africa/Johannesburg"
-    open-pull-requests-limit: 10
-    reviewers:
-      - "platform-team"
-    assignees:
-      - "security-team"
-    labels:
-      - "dependencies"
-      - "python"
-    commit-message:
-      prefix: "deps"
-      prefix-development: "deps-dev"
-      include: "scope"
-    allow:
-      - dependency-type: "direct"
-      - dependency-type: "indirect"
-    groups:
-      fastapi-stack:
-        patterns:
-          - "fastapi*"
-          - "uvicorn*"
-          - "starlette*"
-          - "httpx*"
-          - "pydantic*"
-        update-types: ["minor", "patch"]
-      observability:
-        patterns:
-          - "prometheus-client*"
-          - "structlog*"
-        update-types: ["minor", "patch"]
-      testing:
-        patterns:
-          - "pytest*"
-          - "coverage*"
-          - "mock*"
-        update-types: ["minor", "patch"]
-      linting:
-        patterns:
-          - "ruff*"
-          - "black*"
-          - "isort*"
-          - "mypy*"
-        update-types: ["minor", "patch"]
-
-  # Python dependencies - Guard API
-=======
   # Python deps for Guard API
->>>>>>> a925d9ba
   - package-ecosystem: "pip"
     directory: "/apps/guard-api"
     schedule:
@@ -64,28 +9,6 @@
       time: "06:00"
       timezone: "UTC"
     open-pull-requests-limit: 5
-<<<<<<< HEAD
-    reviewers:
-      - "platform-team"
-    labels:
-      - "dependencies"
-      - "python"
-      - "api"
-    commit-message:
-      prefix: "api-deps"
-    groups:
-      fastapi-stack:
-        patterns:
-          - "fastapi*"
-          - "uvicorn*"
-          - "httpx*"
-          - "pydantic*"
-        update-types: ["minor", "patch"]
-      observability:
-        patterns:
-          - "prometheus-client*"
-          - "structlog*"
-=======
     labels: ["dependencies", "python", "api"]
     commit-message:
       prefix: "build(deps)"
@@ -99,10 +22,9 @@
         update-types: ["minor", "patch"]
       observability:
         patterns: ["prometheus-client", "structlog*"]
->>>>>>> a925d9ba
         update-types: ["minor", "patch"]
+  # Python deps for Guard Codex
 
-  # Python deps for Guard Codex (adjust/remove if not present)
   - package-ecosystem: "pip"
     directory: "/apps/guard-codex"
     schedule:
@@ -111,49 +33,6 @@
       time: "06:00"
       timezone: "UTC"
     open-pull-requests-limit: 5
-<<<<<<< HEAD
-    reviewers:
-      - "platform-team"
-    labels:
-      - "dependencies"
-      - "python"
-    commit-message:
-      prefix: "codex-deps"
-
-  # Python dependencies - MCP
-  - package-ecosystem: "pip"
-    directory: "/mcp"
-    schedule:
-      interval: "weekly"
-      day: "friday"
-      time: "08:00"
-      timezone: "Africa/Johannesburg"
-    open-pull-requests-limit: 3
-    reviewers:
-      - "platform-team"
-    labels:
-      - "dependencies"
-      - "python"
-    commit-message:
-      prefix: "mcp-deps"
-
-  # Docker dependencies
-  - package-ecosystem: "docker"
-    directory: "/ops/docker"
-    schedule:
-      interval: "weekly"
-      day: "tuesday"
-      time: "09:00"
-      timezone: "Africa/Johannesburg"
-    open-pull-requests-limit: 5
-    reviewers:
-      - "platform-team"
-    labels:
-      - "dependencies"
-      - "docker"
-    commit-message:
-      prefix: "docker"
-=======
     labels: ["dependencies", "python", "codex"]
     commit-message:
       prefix: "build(deps)"
@@ -165,31 +44,12 @@
       tooling:
         patterns: ["ruff", "mypy", "pytest*", "types-*"]
         update-types: ["minor", "patch"]
->>>>>>> a925d9ba
 
   # Docker base images
   - package-ecosystem: "docker"
     directory: "/apps/guard-api"
     schedule:
       interval: "weekly"
-<<<<<<< HEAD
-      day: "tuesday"
-      time: "10:00"
-      timezone: "Africa/Johannesburg"
-    open-pull-requests-limit: 3
-    reviewers:
-      - "platform-team"
-    labels:
-      - "dependencies"
-      - "docker"
-      - "api"
-    commit-message:
-      prefix: "api-docker"
-    groups:
-      python-runtime:
-        patterns:
-          - "python"
-=======
       day: "monday"
       time: "06:00"
       timezone: "UTC"
@@ -198,30 +58,12 @@
     groups:
       python-runtime:
         patterns: ["python"]
->>>>>>> a925d9ba
         update-types: ["minor", "patch"]
 
   - package-ecosystem: "docker"
     directory: "/apps/guard-codex"
     schedule:
       interval: "weekly"
-<<<<<<< HEAD
-      day: "tuesday"
-      time: "11:00"
-      timezone: "Africa/Johannesburg"
-    open-pull-requests-limit: 3
-    reviewers:
-      - "platform-team"
-    labels:
-      - "dependencies"
-      - "docker"
-    commit-message:
-      prefix: "codex-docker"
-    groups:
-      python-runtime:
-        patterns:
-          - "python"
-=======
       day: "monday"
       time: "06:00"
       timezone: "UTC"
@@ -230,7 +72,6 @@
     groups:
       python-runtime:
         patterns: ["python"]
->>>>>>> a925d9ba
         update-types: ["minor", "patch"]
 
   # GitHub Actions
@@ -238,57 +79,17 @@
     directory: "/"
     schedule:
       interval: "weekly"
-<<<<<<< HEAD
-      day: "tuesday"
-      time: "12:00"
-      timezone: "Africa/Johannesburg"
-    open-pull-requests-limit: 5
-    reviewers:
-      - "platform-team"
-    labels:
-      - "dependencies"
-      - "github_actions"
-    commit-message:
-      prefix: "ci"
-=======
       day: "monday"
       time: "06:00"
       timezone: "UTC"
     open-pull-requests-limit: 8
     labels: ["dependencies", "github_actions"]
->>>>>>> a925d9ba
     groups:
       actions-core:
         patterns:
           - "actions/*"
           - "docker/*"
-<<<<<<< HEAD
-          - "anchore/*"
-          - "streetsidesoftware/*"
-        update-types: ["minor", "patch"]
-      setup-tools:
-        patterns:
-          - "*setup*"
-        update-types: ["minor", "patch"]
-
-  # Bundler - Documentation
-  - package-ecosystem: "bundler"
-    directory: "/docs"
-    schedule:
-      interval: "weekly"
-      day: "wednesday"
-      time: "09:00"
-      timezone: "Africa/Johannesburg"
-    open-pull-requests-limit: 3
-    reviewers:
-      - "platform-team"
-    labels:
-      - "dependencies"
-    commit-message:
-      prefix: "docs-deps"
-=======
           - "sigstore/*"
           - "anchore/*"
           - "peter-evans/*"
-        update-types: ["minor", "patch"]
->>>>>>> a925d9ba
+        update-types: ["minor", "patch"]